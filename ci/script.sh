--- conflicted
+++ resolved
@@ -9,11 +9,8 @@
         alignment
         minimal
         main
-<<<<<<< HEAD
         override-exception
-=======
         pre_init
->>>>>>> c5349326
         state
     )
     local fail_examples=(
